/*
Livepeer is a peer-to-peer global video live streaming network.  The Golp project is a go implementation of the Livepeer protocol.  For more information, visit the project wiki.
*/
package main

import (
	"bytes"
	"context"
	"encoding/json"
	"errors"
	"flag"
	"fmt"
	"io/ioutil"
	"math/big"
	"net/http"
	"os"
	"os/exec"
	"os/signal"
	"os/user"
	"path"
	"path/filepath"
	"runtime"
	"strings"
	"time"

	"github.com/livepeer/lpms/transcoder"

	crypto "gx/ipfs/QmaPbCnUMBohSGo3KnxEa2bHqyJVVeEEcwtqJAYxerieBo/go-libp2p-crypto"

	"github.com/ethereum/go-ethereum/accounts"
	"github.com/ethereum/go-ethereum/accounts/keystore"
	"github.com/ethereum/go-ethereum/common"
	ethtypes "github.com/ethereum/go-ethereum/core/types"
	"github.com/ethereum/go-ethereum/ethclient"
	"github.com/golang/glog"
	ipfsApi "github.com/ipfs/go-ipfs-api"
	bnet "github.com/livepeer/go-livepeer-basicnet"
	"github.com/livepeer/go-livepeer/core"
	"github.com/livepeer/go-livepeer/eth"
	ipfsd "github.com/livepeer/go-livepeer/ipfs"
	lpmon "github.com/livepeer/go-livepeer/monitor"
	"github.com/livepeer/go-livepeer/net"
	"github.com/livepeer/go-livepeer/server"
	"github.com/livepeer/go-livepeer/types"
)

var ErrKeygen = errors.New("ErrKeygen")
var EthRpcTimeout = 10 * time.Second
var EthEventTimeout = 120 * time.Second

func main() {
	flag.Set("logtostderr", "true")

	//Stream Command
	streamCmd := flag.NewFlagSet("stream", flag.ExitOnError)
	streamID := streamCmd.String("id", "", "Stream ID")
	srPort := streamCmd.String("http", "8935", "http port for the video")

	//Broadcast Command
	broadcastCmd := flag.NewFlagSet("broadcast", flag.ExitOnError)
	brtmp := broadcastCmd.Int("rtmp", 1935, "RTMP port for broadcasting.")
	bhttp := broadcastCmd.Int("http", 8935, "HTTP port for getting broadcast streamID.")

	if len(os.Args) > 1 {
		if os.Args[1] == "stream" {
			streamCmd.Parse(os.Args[2:])
			stream(*srPort, *streamID)
			return
		} else if os.Args[1] == "broadcast" {
			broadcastCmd.Parse(os.Args[2:])
			broadcast(*brtmp, *bhttp)
			return
		}
	}

	usr, err := user.Current()
	if err != nil {
		glog.Fatalf("Cannot find current user: %v", err)
	}

	port := flag.Int("p", 15000, "port")
	httpPort := flag.String("http", "8935", "http port")
	rtmpPort := flag.String("rtmp", "1935", "rtmp port")
	datadir := flag.String("datadir", fmt.Sprintf("%v/.lpData", usr.HomeDir), "data directory")
	bootID := flag.String("bootID", "", "Bootstrap node ID")
	bootAddr := flag.String("bootAddr", "", "Bootstrap node addr")
	bootnode := flag.Bool("bootnode", false, "Set to true if starting bootstrap node")
	transcoder := flag.Bool("transcoder", false, "Set to true to be a transcoder")
	maxPricePerSegment := flag.Int("maxPricePerSegment", 1, "Max price per segment for a broadcast job")
	transcodingOptions := flag.String("transcodingOptions", "P240p30fps16x9,P360p30fps16x9", "Transcoding options for broadcast job")
	ethPassword := flag.String("ethPassword", "", "New Eth account password")
	ethAccountAddr := flag.String("ethAccountAddr", "", "Existing Eth account address")
	ethDatadir := flag.String("ethDatadir", "", "geth data directory")
	testnet := flag.Bool("testnet", false, "Set to true to connect to testnet")
	protocolAddr := flag.String("protocolAddr", "0xc7ff57decee68ab792a31eb99af132fa2e6889b0", "Protocol smart contract address")
	tokenAddr := flag.String("tokenAddr", "0x2c7d6359ad65c6ba619d0297974c4763991f2eec", "Token smart contract address")
	faucetAddr := flag.String("faucetAddr", "0x6ae1af1d97625c5d443da7c243d196c30d26354a", "Token faucet smart contract address")
	gasPrice := flag.Int("gasPrice", 4000000000, "Gas price for ETH transactions")
	monitor := flag.Bool("monitor", true, "Set to true to send performance metrics")
	monhost := flag.String("monitorhost", "http://viz.livepeer.org:8081/metrics", "host name for the metrics data collector")
<<<<<<< HEAD
	ipfsPath := flag.String("ipfsPath", fmt.Sprintf("%v/.ipfs", usr.HomeDir), "IPFS path")
	ipfsGatewayPort := flag.Int("ipfsGatewayPort", 8080, "IPFS gateway port")
	ipfsApiPort := flag.Int("ipfsApiPort", 5001, "IPFS api port")
=======
	offchain := flag.Bool("offchain", false, "Set to true to start the node in offchain mode")
	version := flag.Bool("version", false, "Print out the version")
>>>>>>> 2745aa74

	flag.Parse()

	if *version {
		fmt.Println("Livepeer Node Version: 0.1.2")
		return
	}

	if *testnet {
		*bootID = "12208a4eb428aa57a74ef0593612adb88077c75c71ad07c3c26e4e7a8d4860083b01"
		*bootAddr = "/ip4/52.15.174.204/tcp/15000"
		if *ethDatadir == "" && !*offchain {
			*ethDatadir = fmt.Sprintf("%v/.lpGeth", usr.HomeDir)
		}
	}

	//Make sure datadir is present
	if _, err := os.Stat(*datadir); os.IsNotExist(err) {
		glog.Infof("Creating data dir: %v", *datadir)
		if err = os.Mkdir(*datadir, 0755); err != nil {
			glog.Errorf("Error creating datadir: %v", err)
		}
	}

	// //Set pidfile
	// if _, err = os.Stat(fmt.Sprintf("%v/livepeer.pid", *datadir)); !os.IsNotExist(err) {
	// 	glog.Errorf("Node already running with datadir: %v", *datadir)
	// 	return
	// }
	// pidfile.SetPidfilePath(fmt.Sprintf("%v/livepeer.pid", *datadir))
	// if err = pidfile.Write(); err != nil {
	// 	glog.Errorf("Error writing pidfile: %v", err)
	// 	return
	// }
	// defer os.Remove(fmt.Sprintf("%v/livepeer.pid", *datadir))

	//Take care of priv/pub keypair
	priv, pub, err := getLPKeys(*datadir)
	if err != nil {
		glog.Errorf("Error getting keys: %v", err)
		return
	}

	//Create Livepeer Node
	if *monitor {
		glog.Info("Monitor is set to 'true' by default.  If you want to disable it, use -monitor=false when starting Livepeer.")
		lpmon.Endpoint = *monhost
	}
	notifiee := bnet.NewBasicNotifiee(lpmon.Instance())
	node, err := bnet.NewNode(*port, priv, pub, notifiee)
	if err != nil {
		glog.Errorf("Error creating a new node: %v", err)
		return
	}
	addrs := make([]string, 0)
	for _, addr := range node.PeerHost.Addrs() {
		addrs = append(addrs, addr.String())
	}
	nw, err := bnet.NewBasicVideoNetwork(node)
	if err != nil {
		glog.Errorf("Cannot create network node: %v", err)
		return
	}

	n, err := core.NewLivepeerNode(nil, nw, core.NodeID(nw.GetNodeID()), addrs, fmt.Sprintf("%v/.tmp", *datadir))
	if err != nil {
		glog.Errorf("Error creating livepeer node: %v", err)
	}

	if *bootnode {
		glog.Infof("\n\nSetting up bootnode")
		//Setup boostrap node
		if err := n.VideoNetwork.SetupProtocol(); err != nil {
			glog.Errorf("Cannot set up protocol:%v", err)
			return
		}
		lpmon.Instance().SetBootNode()
	} else {
		if err := n.Start(*bootID, *bootAddr); err != nil {
			glog.Errorf("Cannot connect to bootstrap node: %v", err)
			return
		}
	}

<<<<<<< HEAD
	ipfsEc := make(chan error)
	ipfsCtx, ipfsCancel := context.WithCancel(context.Background())
	defer ipfsCancel()

	go func() {
		ipfsEc <- startIpfs(ipfsCtx, *ipfsPath, *ipfsGatewayPort, *ipfsApiPort)
	}()

	time.Sleep(3 * time.Second)

	ipfs := ipfsApi.NewShell(fmt.Sprintf("localhost:%v", *ipfsApiPort))
	if ipfs == nil {
		glog.Errorf("Error connecting to IPFS")
		return
	}

	n.Ipfs = ipfs

=======
	var gethCmd *exec.Cmd
>>>>>>> 2745aa74
	//Set up ethereum-related stuff
	if *ethDatadir != "" && !*offchain {
		gethipc := filepath.Join(filepath.Join(*ethDatadir, "geth.ipc"))
		//If getipc file is not there, start the geth node
		if _, err := os.Stat(gethipc); os.IsNotExist(err) {
			//Set up geth params depending on network, invoke geth
			if *testnet {
				gethCmd = exec.Command("geth", "--rpc", "--datadir", *ethDatadir, "--networkid=858585", "--bootnodes=enode://a1bd18a737acef008f94857654cfb2470124d1dc826b6248cea0331a7ca82b36d2389566e3aa0a1bc9a5c3c34a61f47601a6cff5279d829fcc60cb632ee88bad@13.58.149.151:30303") //timeout in 3 mins
				err = gethCmd.Start()
				if err != nil {
					glog.Infof("Couldn't start geth: %v", err)
					return
				}
				defer gethCmd.Process.Kill()
				go func() {
					err = gethCmd.Wait()
					if err != nil {
						glog.Infof("Couldn't start geth: %v", err)
						os.Exit(1)
					}
				}()
			} else {
				glog.Errorf("Cannot connect to product network yet.")
				return
			}
		}

		var backend *ethclient.Client
		var acct accounts.Account

		acct, err = getEthAccount(*ethDatadir, *ethAccountAddr)
		if err != nil {
			glog.Infof("Cannot find eth account - creating new account")
			keyStore := keystore.NewKeyStore(filepath.Join(*ethDatadir, "keystore"), keystore.StandardScryptN, keystore.StandardScryptP)
			acct, err = keyStore.NewAccount(*ethPassword)
			if err != nil {
				glog.Errorf("Error creating new eth account: %v", err)
				return
			}
		}
		glog.Infof("Using Eth account: %v", acct.Address.Hex())

		//Wait for gethipc
		if _, err := os.Stat(gethipc); os.IsNotExist(err) {
			start := time.Now()
			glog.V(0).Infof("Waiting to start go-ethereum")
			for time.Since(start) < time.Second*5 {
				if _, err := os.Stat(gethipc); os.IsNotExist(err) {
					time.Sleep(time.Millisecond * 500)
				} else {
					continue
				}
			}
		}

		backend, err = ethclient.Dial(gethipc)
		if err != nil {
			glog.Errorf("Failed to connect to Ethereum client: %v", err)
			return
		}

		client, err := eth.NewClient(acct, *ethPassword, *ethDatadir, backend, big.NewInt(int64(*gasPrice)), common.HexToAddress(*protocolAddr), common.HexToAddress(*tokenAddr), common.HexToAddress(*faucetAddr), EthRpcTimeout, EthEventTimeout)
		if err != nil {
			glog.Errorf("Error creating Eth client: %v", err)
			return
		}
		n.Eth = client
		n.EthAccount = acct.Address.String()
		n.EthPassword = *ethPassword

		if *transcoder {
			logsCh := make(chan ethtypes.Log)
			logsSub, err := n.Eth.SubscribeToJobEvent(context.Background(), logsCh)
			if err != nil {
				glog.Errorf("Error subscribing to job event: %v", err)
			}

			defer close(logsCh)
			defer logsSub.Unsubscribe()

			if err := setupTranscoder(n, logsCh); err != nil {
				glog.Errorf("Error setting up transcoder: %v", err)
				return
			}
		}
	} else {
		glog.Infof("***Livepeer is in off-chain mode***")
	}

	//Set up the media server
	glog.Infof("\n\nSetting up Media Server")
	s := server.NewLivepeerServer(*rtmpPort, *httpPort, "", n)
	ec := make(chan error)
	msCtx, cancel := context.WithCancel(context.Background())
	defer cancel()

	go func() {
		s.StartWebserver()
		ec <- s.StartMediaServer(msCtx, *maxPricePerSegment, *transcodingOptions)
	}()

	c := make(chan os.Signal)
	signal.Notify(c, os.Interrupt)
	select {
	case err := <-ec:
		glog.Infof("Error from media server: %v", err)
		return
	case err := <-ipfsEc:
		glog.Infof("Error from IPFS: %v", err)
		return
	case <-msCtx.Done():
		glog.Infof("MediaServer Done()")
		return
	case sig := <-c:
		glog.Infof("Exiting Livepeer: %v", sig)
<<<<<<< HEAD
		return
=======
		time.Sleep(time.Millisecond * 500) //Give time for other processes to shut down completely
>>>>>>> 2745aa74
	}
}

type LPKeyFile struct {
	Pub  string
	Priv string
}

func getLPKeys(datadir string) (crypto.PrivKey, crypto.PubKey, error) {
	gen := false
	var priv crypto.PrivKey
	var pub crypto.PubKey
	var privb []byte
	var pubb []byte
	var err error

	if datadir != "" {
		f, e := ioutil.ReadFile(path.Join(datadir, "keys.json"))
		if e != nil {
			gen = true
		}

		var keyf LPKeyFile
		if gen == false {
			if err := json.Unmarshal(f, &keyf); err != nil {
				gen = true
			}
		}

		if gen == false {
			privb, err = crypto.ConfigDecodeKey(keyf.Priv)
			if err != nil {
				gen = true
			}
		}

		if gen == false {
			pubb, err = crypto.ConfigDecodeKey(keyf.Pub)
			if err != nil {
				gen = true
			}
		}

		if gen == false {
			priv, err = crypto.UnmarshalPrivateKey(privb)
			if err != nil {
				gen = true
			}

		}

		if gen == false {
			pub, err = crypto.UnmarshalPublicKey(pubb)
			if err != nil {
				gen = true
			}
		}
	}

	if gen == true || pub == nil || priv == nil {
		glog.Errorf("Cannot file keys in data dir %v, creating new keys", datadir)
		priv, pub, err := crypto.GenerateKeyPair(crypto.RSA, 2048)
		if err != nil {
			glog.Errorf("Error generating keypair: %v", err)
			return nil, nil, ErrKeygen
		}

		privb, _ := priv.Bytes()
		pubb, _ := pub.Bytes()

		//Write keys to datadir
		if datadir != "" {
			kf := LPKeyFile{Priv: crypto.ConfigEncodeKey(privb), Pub: crypto.ConfigEncodeKey(pubb)}
			kfb, err := json.Marshal(kf)
			if err != nil {
				glog.Errorf("Error writing keyfile to datadir: %v", err)
			} else {
				if err := ioutil.WriteFile(path.Join(datadir, "keys.json"), kfb, 0644); err != nil {
					glog.Errorf("Error writing keyfile to datadir: %v", err)
				}
			}
		}

		return priv, pub, nil
	}

	return priv, pub, nil
}

func getEthAccount(datadir string, addr string) (accounts.Account, error) {
	keyStore := keystore.NewKeyStore(filepath.Join(datadir, "keystore"), keystore.StandardScryptN, keystore.StandardScryptP)
	accts := keyStore.Accounts()
	if len(accts) == 0 {
		// glog.Errorf("Cannot find geth account.  Make sure the data directory contains keys, or use -newEthAccount to create a new account.")
		return accounts.Account{}, fmt.Errorf("ErrGeth")
	}

	if addr != "" {
		for _, acct := range accts {
			if acct.Address == common.HexToAddress(addr) {
				return acct, nil
			}
		}

		glog.Errorf("Cannot find geth account")
		return accounts.Account{}, fmt.Errorf("ErrGeth")
	}

	return accts[0], nil
}

<<<<<<< HEAD
func startIpfs(ctx context.Context, ipfsPath string, gatewayPort int, apiPort int) error {
	// Set IPFS config path
	if err := ipfsd.ConfigIpfsPath(ipfsPath); err != nil {
		return err
	}

	// Configure gateway
	if err := ipfsd.ConfigIpfsGateway(ipfsPath, gatewayPort); err != nil {
		return err
	}

	// Configure api
	if err := ipfsd.ConfigIpfsApi(ipfsPath, apiPort); err != nil {
		return err
	}

	// Start daemon
	if err := ipfsd.StartIpfsDaemon(ctx, ipfsPath); err != nil {
		return err
	}

	return nil
}

func registerAndSetupTranscoder(n *core.LivepeerNode, logsCh chan ethtypes.Log, bondAmount *big.Int, blockRewardCut uint8, feeShare uint8, pricePerSegment *big.Int) error {
	if err := eth.CheckRoundAndInit(n.Eth); err != nil {
		glog.Errorf("Error checking and initializing round: %v", err)
		return err
	}

	resCh, errCh := n.Eth.Transcoder(blockRewardCut, feeShare, pricePerSegment)
	select {
	case <-resCh:
		glog.Infof("Registered transcoder")

		bResCh, bErrCh := n.Eth.Bond(bondAmount, n.Eth.Account().Address)
		select {
		case <-bResCh:
			glog.Infof("Bonded transcoder")

			return setupTranscoder(n, logsCh)
		case err := <-bErrCh:
			glog.Infof("Error bonding transcoder: %v", err)
		}
	case err := <-errCh:
		glog.Errorf("Error registering transcoder: %v", err)
		return err
	}

	return nil
}

=======
>>>>>>> 2745aa74
func setupTranscoder(n *core.LivepeerNode, logsCh chan ethtypes.Log) error {
	//Check if transcoder is active
	active, err := n.Eth.IsActiveTranscoder()
	if err != nil {
		glog.Errorf("Error getting transcoder state: %v", err)
		return err
	}

	if !active {
		glog.Infof("Transcoder %v is inactive", n.Eth.Account().Address.Hex())
	} else {
		s, err := n.Eth.TranscoderStake()
		if err != nil {
			glog.Errorf("Error getting transcoder stake: %v", err)
		}
		glog.Infof("Transcoder Active. Total Stake: %v", s)
	}

	rm := core.NewRewardManager(time.Second*5, n.Eth)
	go rm.Start(context.Background())

	go func() {
		for {
			select {
			case l, ok := <-logsCh:
				if !ok {
					// Logs channel closed, exit loop
					return
				}

				_, _, jid := eth.ParseNewJobLog(l)

				job, err := n.Eth.GetJob(jid)
				if err != nil {
					glog.Errorf("Error getting job info: %v", err)
					continue
				}

				//Check if broadcaster has enough funds
				bDeposit, err := n.Eth.GetBroadcasterDeposit(job.BroadcasterAddress)
				if err != nil {
					glog.Errorf("Error getting broadcaster deposit: %v", err)
					continue
				}
				if bDeposit.Cmp(big.NewInt(0)) == 0 {
					glog.Errorf("Broadcaster does not have enough funds. Skipping job")
					continue
				}

				//Create Transcode Config
				tProfiles, err := txDataToVideoProfile(job.TranscodingOptions)
				if err != nil {
					glog.Errorf("Error processing job transcoding options: %v", err)
					continue
				}

				config := net.TranscodeConfig{StrmID: job.StreamId, Profiles: tProfiles, JobID: jid, PerformOnchainClaim: true}
				glog.Infof("Transcoder got job %v - strmID: %v, tData: %v, config: %v", jid, job.StreamId, job.TranscodingOptions, config)

				//Do The Transcoding
<<<<<<< HEAD
				cm := core.NewClaimManager(job.StreamId, jid, job.BroadcasterAddress, job.PricePerSegment, tProfiles, n.Eth, n.Ipfs)
				strmIDs, err := n.TranscodeAndBroadcast(config, cm)
=======
				cm := core.NewBasicClaimManager(job.StreamId, jid, job.BroadcasterAddress, job.PricePerSegment, tProfiles, n.Eth)
				tr := transcoder.NewFFMpegSegmentTranscoder([]transcoder.TranscodeProfile{transcoder.P360p30fps16x9, transcoder.P240p30fps16x9}, "", n.WorkDir)
				strmIDs, err := n.TranscodeAndBroadcast(config, cm, tr)
>>>>>>> 2745aa74
				if err != nil {
					glog.Errorf("Transcode Error: %v", err)
					continue
				}

				//Notify Broadcaster
				sid := core.StreamID(job.StreamId)
				vids := make(map[core.StreamID]types.VideoProfile)
				for i, vp := range tProfiles {
					vids[strmIDs[i]] = vp
				}
				if err = n.NotifyBroadcaster(sid.GetNodeID(), sid, vids); err != nil {
					glog.Errorf("Notify Broadcaster Error: %v", err)
				}
			}
		}
	}()

	return nil
}

func txDataToVideoProfile(txData string) ([]types.VideoProfile, error) {
	profiles := make([]types.VideoProfile, 0)
	for _, txp := range strings.Split(txData, ",") {
		p, ok := types.VideoProfileLookup[txp]
		if !ok {
			glog.Errorf("Cannot find video profile for job: %v", txp)
			return nil, core.ErrTranscode
		}
		profiles = append(profiles, p)
	}
	return profiles, nil
}

func stream(port string, streamID string) {
	start := time.Now()
	if streamID == "" {
		glog.Errorf("Need to specify streamID via -id")
		return
	}

	//Fetch local stream playlist - this will request from the network so we know the stream is here
	url := fmt.Sprintf("http://localhost:%v/stream/%v.m3u8", port, streamID)
	res, err := http.Get(url)
	if err != nil {
		glog.Fatal(err)
	}
	_, err = ioutil.ReadAll(res.Body)
	res.Body.Close()
	if err != nil {
		glog.Fatal(err)
	}

	cmd := exec.Command("ffplay", "-timeout", "180000000", url) //timeout in 3 mins
	glog.Infof("url: %v", url)
	err = cmd.Start()
	if err != nil {
		glog.Infof("Couldn't start the stream.  Make sure a local Livepeer node is running on port %v", port)
		os.Exit(1)
	}
	glog.Infof("Now streaming")
	err = cmd.Wait()
	if err != nil {
		glog.Infof("Couldn't start the stream.  Make sure a local Livepeer node is running on port %v", port)
		os.Exit(1)
	}

	if time.Since(start) < time.Second {
		glog.Infof("Error: Make sure local Livepeer node is running on port %v", port)
	} else {
		glog.Infof("Finished the stream")
	}
	return
}

//Run ffmpeg - only works on OSX
func broadcast(rtmpPort int, httpPort int) {
	if runtime.GOOS == "darwin" {
		cmd := exec.Command("ffmpeg", "-f", "avfoundation", "-framerate", "30", "-pixel_format", "uyvy422", "-i", "0:0", "-vcodec", "libx264", "-tune", "zerolatency", "-b", "1000k", "-x264-params", "keyint=60:min-keyint=60", "-acodec", "aac", "-ac", "1", "-b:a", "96k", "-f", "flv", fmt.Sprintf("rtmp://localhost:%v/movie", rtmpPort))

		var out bytes.Buffer
		var stderr bytes.Buffer
		cmd.Stdout = &out
		cmd.Stderr = &stderr
		err := cmd.Start()
		if err != nil {
			glog.Infof("Couldn't broadcast the stream: %v %v", err, stderr.String())
			os.Exit(1)
		}

		glog.Infof("Now broadcasting - %v%v", out.String(), stderr.String())

		time.Sleep(3 * time.Second)
		resp, err := http.Get(fmt.Sprintf("http://localhost:%v/streamID", httpPort))
		if err != nil {
			glog.Errorf("Error getting stream ID: %v", err)
		} else {
			defer resp.Body.Close()
			id, err := ioutil.ReadAll(resp.Body)
			if err != nil {
				glog.Errorf("Error reading stream ID: %v", err)
			}
			glog.Infof("StreamID: %v", string(id))
		}

		if err = cmd.Wait(); err != nil {
			glog.Errorf("Error running broadcast: %v\n%v", err, stderr.String())
			return
		}
	} else {
		glog.Errorf("The broadcast command only support darwin for now.  Please download OBS to broadcast.")
	}
}<|MERGE_RESOLUTION|>--- conflicted
+++ resolved
@@ -98,14 +98,11 @@
 	gasPrice := flag.Int("gasPrice", 4000000000, "Gas price for ETH transactions")
 	monitor := flag.Bool("monitor", true, "Set to true to send performance metrics")
 	monhost := flag.String("monitorhost", "http://viz.livepeer.org:8081/metrics", "host name for the metrics data collector")
-<<<<<<< HEAD
 	ipfsPath := flag.String("ipfsPath", fmt.Sprintf("%v/.ipfs", usr.HomeDir), "IPFS path")
 	ipfsGatewayPort := flag.Int("ipfsGatewayPort", 8080, "IPFS gateway port")
 	ipfsApiPort := flag.Int("ipfsApiPort", 5001, "IPFS api port")
-=======
 	offchain := flag.Bool("offchain", false, "Set to true to start the node in offchain mode")
 	version := flag.Bool("version", false, "Print out the version")
->>>>>>> 2745aa74
 
 	flag.Parse()
 
@@ -190,7 +187,6 @@
 		}
 	}
 
-<<<<<<< HEAD
 	ipfsEc := make(chan error)
 	ipfsCtx, ipfsCancel := context.WithCancel(context.Background())
 	defer ipfsCancel()
@@ -209,9 +205,7 @@
 
 	n.Ipfs = ipfs
 
-=======
 	var gethCmd *exec.Cmd
->>>>>>> 2745aa74
 	//Set up ethereum-related stuff
 	if *ethDatadir != "" && !*offchain {
 		gethipc := filepath.Join(filepath.Join(*ethDatadir, "geth.ipc"))
@@ -327,11 +321,7 @@
 		return
 	case sig := <-c:
 		glog.Infof("Exiting Livepeer: %v", sig)
-<<<<<<< HEAD
-		return
-=======
 		time.Sleep(time.Millisecond * 500) //Give time for other processes to shut down completely
->>>>>>> 2745aa74
 	}
 }
 
@@ -443,7 +433,6 @@
 	return accts[0], nil
 }
 
-<<<<<<< HEAD
 func startIpfs(ctx context.Context, ipfsPath string, gatewayPort int, apiPort int) error {
 	// Set IPFS config path
 	if err := ipfsd.ConfigIpfsPath(ipfsPath); err != nil {
@@ -468,36 +457,6 @@
 	return nil
 }
 
-func registerAndSetupTranscoder(n *core.LivepeerNode, logsCh chan ethtypes.Log, bondAmount *big.Int, blockRewardCut uint8, feeShare uint8, pricePerSegment *big.Int) error {
-	if err := eth.CheckRoundAndInit(n.Eth); err != nil {
-		glog.Errorf("Error checking and initializing round: %v", err)
-		return err
-	}
-
-	resCh, errCh := n.Eth.Transcoder(blockRewardCut, feeShare, pricePerSegment)
-	select {
-	case <-resCh:
-		glog.Infof("Registered transcoder")
-
-		bResCh, bErrCh := n.Eth.Bond(bondAmount, n.Eth.Account().Address)
-		select {
-		case <-bResCh:
-			glog.Infof("Bonded transcoder")
-
-			return setupTranscoder(n, logsCh)
-		case err := <-bErrCh:
-			glog.Infof("Error bonding transcoder: %v", err)
-		}
-	case err := <-errCh:
-		glog.Errorf("Error registering transcoder: %v", err)
-		return err
-	}
-
-	return nil
-}
-
-=======
->>>>>>> 2745aa74
 func setupTranscoder(n *core.LivepeerNode, logsCh chan ethtypes.Log) error {
 	//Check if transcoder is active
 	active, err := n.Eth.IsActiveTranscoder()
@@ -558,14 +517,9 @@
 				glog.Infof("Transcoder got job %v - strmID: %v, tData: %v, config: %v", jid, job.StreamId, job.TranscodingOptions, config)
 
 				//Do The Transcoding
-<<<<<<< HEAD
-				cm := core.NewClaimManager(job.StreamId, jid, job.BroadcasterAddress, job.PricePerSegment, tProfiles, n.Eth, n.Ipfs)
-				strmIDs, err := n.TranscodeAndBroadcast(config, cm)
-=======
-				cm := core.NewBasicClaimManager(job.StreamId, jid, job.BroadcasterAddress, job.PricePerSegment, tProfiles, n.Eth)
+				cm := core.NewBasicClaimManager(job.StreamId, jid, job.BroadcasterAddress, job.PricePerSegment, tProfiles, n.Eth, n.Ipfs)
 				tr := transcoder.NewFFMpegSegmentTranscoder([]transcoder.TranscodeProfile{transcoder.P360p30fps16x9, transcoder.P240p30fps16x9}, "", n.WorkDir)
 				strmIDs, err := n.TranscodeAndBroadcast(config, cm, tr)
->>>>>>> 2745aa74
 				if err != nil {
 					glog.Errorf("Transcode Error: %v", err)
 					continue
